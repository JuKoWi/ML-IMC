# Global parameters
systemFiles     = Ar_95K.in            # List of input filenames for each system
mode            = training           # Run MC sampling (simulation) or ML-IMC optimization (training)
inputmodel      = random             # Specify a model name, "random" for random initialization or "zero" for zeros 
                                       # in the first layer of the network

# Monte Carlo parameters
steps          = 500000             # Total number of MC steps
Eqsteps        = 250000             # Equilibration MC steps
stepAdjustFreq = 5000              # Frequency of MC step adjustment   
trajout        = 5000               # XTC trajectory frequency
outfreq        = 1000               # Output frequency

# Network parameters
minR            = 0.1                   # Min distance for G2 symmetry function, Å
maxR            = 6.0                   # Max distance for G2 symmetry function, Å
sigma           = 1.0                   # Sigma from Gaussian distribution in Å, corresponds η = 1/√(2σ) parameter in G2 symmetry function
                                        # recommended values in Å: 0.8 -- 2 Å
                                        #                       η: 0.8 -- 0.125

neurons         = 10, 10, 1                # Number of neurons in the network
<<<<<<< HEAD
iters           = 5                    # Number of learning iterations
=======
iters           = 10                    # Number of learning iterations
>>>>>>> 6fc95d2d
activations     = tanh, identity              # Activation function
                                        # for more info: https://fluxml.ai/Flux.jl/stable/training/optimisers/
REGP            = 0.00001               # Regularization parameter (set to zero to turn off regularization)
optimizer       = Adam                  # Optimizer type 
rate            = 0.01                  # Learning rate
momentum        = 0.9                   # Momentum / Nesterov Momentum coefficient
decay1          = 0.9                   # Decay of momentum (decay_1, decay_2)
decay2          = 0.999<|MERGE_RESOLUTION|>--- conflicted
+++ resolved
@@ -19,11 +19,7 @@
                                         #                       η: 0.8 -- 0.125
 
 neurons         = 10, 10, 1                # Number of neurons in the network
-<<<<<<< HEAD
-iters           = 5                    # Number of learning iterations
-=======
 iters           = 10                    # Number of learning iterations
->>>>>>> 6fc95d2d
 activations     = tanh, identity              # Activation function
                                         # for more info: https://fluxml.ai/Flux.jl/stable/training/optimisers/
 REGP            = 0.00001               # Regularization parameter (set to zero to turn off regularization)
