using Flux
using Statistics
using BSON: @save, @load

"""
struct MCSampleInput
    
Used for packaging mcsample! inputs
"""
struct MCSampleInput
    globalParms::Any
    MCParms::Any
    NNParms::Any
    systemParms::Any
    model::Any
end

"""
struct MCAverages

Used for packaging mcsample! outputs
"""
struct MCAverages
    descriptor::Any
    energies::Any
    crossAccumulators::Any
    G2MatrixAccumulator::Any
    acceptanceRatio::Any
    systemParms::Any
end

"""
function energyGradients(symmFuncMatrix, model)

Computes all gradients of energy with respect
to all parameters in the given network
"""
function computeEnergyGradients(symmFuncMatrix, model)
    energyGradients = []
    # Compute energy gradients
    gs = gradient(totalEnergyScalar, symmFuncMatrix, model)
    # Loop over the gradients and collect them in the array
    nlayers = length(model)
    # Structure: gs[2][1][layerId][1 - weigths; 2 - biases]
<<<<<<< HEAD
    # Need to divide the gradients by the number of atoms
    # to get the average gradient per atomic subnet
    for (layerId, layerGradients) in enumerate(gs[2][1])
        if layerId != nlayers
            weightGradients = layerGradients[1]
            append!(energyGradients, [weightGradients])
            biasGradients = layerGradients[2]
            append!(energyGradients, [biasGradients])
        else
            weightGradients = layerGradients[1]
            append!(energyGradients, [weightGradients])
        end
=======
    for (layerId, layerGradients) in enumerate(gs[2][1])
        weightGradients = layerGradients[1]
        append!(energyGradients, [weightGradients])
>>>>>>> 4c3dd10a
    end
    return (energyGradients)
end

"""
function computeCrossCorrelation(descriptor, energyGradients)

Computes cross products of the descriptor and energy gradients
"""
function computeCrossCorrelation(descriptor, energyGradients)
    crossCorrelations = []
    for gradient in energyGradients
        cross = descriptor * gradient[:]' # Matrix Nbins x Nparameters
        append!(crossCorrelations, [cross])
    end
    return (crossCorrelations)
end

"""
function crossAccumulatorsInit(NNParms, systemParms)
Initialize cross correlation accumulator arrays
"""
function crossAccumulatorsInit(NNParms, systemParms)
    crossAccumulators = []
    nlayers = length(NNParms.neurons)
    for layerId = 2:nlayers
<<<<<<< HEAD
        if layerId < nlayers
            append!(
                crossAccumulators,
                [
                    zeros(
                        Float64,
                        (
                            systemParms.Nbins,
                            NNParms.neurons[layerId-1] * NNParms.neurons[layerId],
                        ),
                    ),
                ],
            )
            append!(
                crossAccumulators,
                [zeros(Float64, (systemParms.Nbins, NNParms.neurons[layerId]))],
            )
        else
            append!(
                crossAccumulators,
                [
                    zeros(
                        Float64,
                        (
                            systemParms.Nbins,
                            NNParms.neurons[layerId-1] * NNParms.neurons[layerId],
                        ),
                    ),
                ],
            )
        end
=======
        append!(
            crossAccumulators,
            [
                zeros(
                    Float32,
                    (
                        systemParms.Nbins,
                        NNParms.neurons[layerId-1] * NNParms.neurons[layerId],
                    ),
                ),
            ],
        )
>>>>>>> 4c3dd10a
    end
    return (crossAccumulators)
end


"""
function updateCrossAccumulators(crossAccumulators, descriptor, model)

Updates cross accumulators by performing element-wise summation
of the cross accumulators with the new cross correlation data
"""
function updateCrossAccumulators!(crossAccumulators, symmFuncMatrix, descriptor, model)
    energyGradients = computeEnergyGradients(symmFuncMatrix, model)
    newCrossCorrelations = computeCrossCorrelation(descriptor, energyGradients)
    for (cross, newCross) in zip(crossAccumulators, newCrossCorrelations)
        cross .+= newCross
    end
    return (crossAccumulators)
end

"""
function computeEnsembleCorrelation(descriptor, model)

Computes correlations of the ensemble averages of the descriptor
and the energy gradients
"""
function computeEnsembleCorrelation(symmFuncMatrix, descriptor, model)
    energyGradients = computeEnergyGradients(symmFuncMatrix, model)
    ensembleCorrelations = computeCrossCorrelation(descriptor, energyGradients)
    return (ensembleCorrelations)
end

"""
function computeDescriptorGradients(crossAccumulators, ensembleCorrelations, systemParms)

Computes the gradients of the descriptor with respect to the network parameters
"""
function computeDescriptorGradients(crossAccumulators, ensembleCorrelations, systemParms)
    descriptorGradients = []
    for (accumulator, ensemble) in zip(crossAccumulators, ensembleCorrelations)
        gradients = -systemParms.β .* (accumulator - ensemble)
        append!(descriptorGradients, [gradients])
    end
    return (descriptorGradients)
end

"""
function computeLossGradients(crossAccumulators, symmFuncMatrix, descriptorNN, descriptorref, model, systemParms, NNParms)

Computes the final loss gradients
"""
function computeLossGradients(
    crossAccumulators,
    symmFuncMatrix,
    descriptorNN,
    descriptorref,
    model,
    systemParms,
    NNParms,
)
    lossGradients = []
    ensembleCorrelations = computeEnsembleCorrelation(symmFuncMatrix, descriptorNN, model)
    descriptorGradients =
        computeDescriptorGradients(crossAccumulators, ensembleCorrelations, systemParms)
    # Compute derivative of loss with respect to the descriptor
    descriptorPoints = length(descriptorNN)
<<<<<<< HEAD
    dLdS = zeros(Float64, descriptorPoints)
=======
    dLdS = zeros(Float32, descriptorPoints)
>>>>>>> 4c3dd10a
    for i = 1:descriptorPoints
        dLdS[i] = 2 * (descriptorNN[i] - descriptorref[i])
    end
    for (gradient, parameters) in zip(descriptorGradients, Flux.params(model))
        lossGradient = dLdS' * gradient
        lossGradient = reshape(lossGradient, size(parameters))
        # Add the regularization contribution (2 * REGP * parameters)
        regLossGradient = @. parameters * 2 * NNParms.REGP
        lossGradient += regLossGradient
        append!(lossGradients, [lossGradient])
    end
    return (lossGradients)
end

"""
function updatemodel!(model, opt, lossGradients)

Updates the network parameters
"""
function updatemodel!(model, opt, lossGradients)
    for (gradient, parameters) in zip(lossGradients, Flux.params(model))
        Flux.Optimise.update!(opt, parameters, gradient)
    end
    return
end

"""
function loss(descriptorNN, descriptorref, model, NNParms)

Compute the error function
"""
function loss(descriptorNN, descriptorref, model, NNParms)
    strLoss = sum((descriptorNN - descriptorref) .^ 2)
<<<<<<< HEAD
    regLoss = 0.0
    for parameters in Flux.params(model)
        regLoss += NNParms.REGP * sum(abs2, parameters) # sum of squared abs values
    end
    println("Descriptor Loss = ", round(strLoss, digits = 8))
    println("Regularization Loss = ", round(regLoss, digits = 8))
    totalLoss = strLoss + regLoss
=======
    if NNParms.REGP > 0
        regLoss = 0.0
        for parameters in Flux.params(model)
            regLoss += NNParms.REGP * sum(abs2, parameters) # sum of squared abs values
        end
        println("Regularization Loss = ", round(regLoss, digits = 8))
        totalLoss = strLoss + regLoss
    else
        totalLoss = strLoss
    end
    println("Descriptor Loss = ", round(strLoss, digits = 8))
>>>>>>> 4c3dd10a
    return (totalLoss)
end

"""
function buildNetwork!(NNParms)
Combines input arguments for neural network building
"""
function buildNetwork!(NNParms)
    nlayers = length(NNParms.neurons)
    network = []
    for layerId = 2:nlayers
<<<<<<< HEAD
        if layerId < nlayers
            append!(
                network,
                [(
                    NNParms.neurons[layerId-1],
                    NNParms.neurons[layerId],
                    getfield(Main, Symbol(NNParms.activation)),
                )],
            )
        else
            append!(network, [(NNParms.neurons[layerId-1], NNParms.neurons[layerId])])
        end
=======
        append!(
            network,
            [(
                NNParms.neurons[layerId-1],
                NNParms.neurons[layerId],
                getfield(Main, Symbol(NNParms.activations[layerId-1])),
            )],
        )
>>>>>>> 4c3dd10a
    end
    return (network)
end

"""
function buildchain(args...)
Build a multilayered neural network
"""
function buildchain(args...)
    nlayers = length(args)
    layers = []
    for (layerId, arg) in enumerate(args)
<<<<<<< HEAD
        if layerId < nlayers
            layer = Dense(arg...)
        else
            layer = Dense(arg..., bias = false)
        end
=======
        layer = Dense(arg..., bias = false)
>>>>>>> 4c3dd10a
        append!(layers, [layer])
    end
    model = Chain(layers...)
    return (model)
end

"""
function modelInit(NNParms, globalParms)
Generates a neural network with zero weigths
in the first layer and random values in other layers
"""
function modelInit(NNParms, globalParms)
    # Build initial model
    network = buildNetwork!(NNParms)
    println("Building a model...")
    model = buildchain(network...)
    model = fmap(f64, model)
    println(model)
    println(typeof(model))
    println("   Number of layers: $(length(NNParms.neurons)) ")
    println("   Number of neurons in each layer: $(NNParms.neurons)")
    nlayers = length(model.layers)
    # Initialize weights
    if globalParms.inputmodel == "zero"
        for (layerId, layer) in enumerate(model.layers)
            for column in eachrow(layer.weight)
                if layerId == 1
                    Flux.Optimise.update!(column, column)
                end
            end
        end
    end
    return (model)
end

"""
function optInit(NNParms)

Initializes the optimizer
"""
function optInit(NNParms)
    if NNParms.optimizer == "Momentum"
        opt = Momentum(NNParms.rate, NNParms.momentum)

    elseif NNParms.optimizer == "Descent"
        opt = Descent(NNParms.rate)

    elseif NNParms.optimizer == "Nesterov"
        opt = Nesterov(NNParms.rate, NNParms.momentum)

    elseif NNParms.optimizer == "RMSProp"
        opt = RMSProp(NNParms.rate, NNParms.momentum)

    elseif NNParms.optimizer == "Adam"
        opt = Adam(NNParms.rate, (NNParms.decay1, NNParms.decay2))

    elseif NNParms.optimizer == "RAdam"
        opt = RAdam(NNParms.rate, (NNParms.decay1, NNParms.decay2))

    elseif NNParms.optimizer == "AdaMax"
        opt = AdaMax(NNParms.rate, (NNParms.decay1, NNParms.decay2))

    elseif NNParms.optimizer == "AdaGrad"
        opt = AdaGrad(NNParms.rate)

    elseif NNParms.optimizer == "AdaDelta"
        opt = AdaDelta(NNParms.rate)

    elseif NNParms.optimizer == "AMSGrad"
        opt = AMSGrad(NNParms.rate, (NNParms.decay1, NNParms.decay2))

    elseif NNParms.optimizer == "NAdam"
        opt = NAdam(NNParms.rate, (NNParms.decay1, NNParms.decay2))

    elseif NNParms.optimizer == "AdamW"
        opt = AdamW(NNParms.rate, (NNParms.decay1, NNParms.decay2))

    elseif NNParms.optimizer == "OAdam"
        opt = OAdam(NNParms.rate, (NNParms.decay1, NNParms.decay2))

    elseif NNParms.optimizer == "AdaBelief"
        opt = AdaBelief(NNParms.rate, (NNParms.decay1, NNParms.decay2))

    else
        opt = Descent(NNParms.rate)
        println(
            "Unsupported type of optimizer! \n
            Default optimizer is 'Descent' \n
            For more optimizers look at: https://fluxml.ai/Flux.jl/stable/training/optimisers/ \n",
        )
    end
    return (opt)
end

"""
function prepMCInputs(globalParms, MCParms, NNParms, systemParmsList, model)
Prepares multi-reference inputs for mcsample! function
"""
function prepMCInputs(globalParms, MCParms, NNParms, systemParmsList, model)
    nsystems = length(systemParmsList)
    multiReferenceInput = []
    for systemId = 1:nsystems
        input =
            MCSampleInput(globalParms, MCParms, NNParms, systemParmsList[systemId], model)
        append!(multiReferenceInput, [input])
    end
    nsets = Int(nworkers() / nsystems)
    inputs = []
    for setId = 1:nsets
        append!(inputs, multiReferenceInput)
    end
    return (inputs)
end

"""
function collectSystemAverages(outputs, refRDFs, systemParmsList, globalParms, NNParms, model)
Collects averages from different workers corresponding to one reference system
"""
function collectSystemAverages(
    outputs,
    refRDFs,
    systemParmsList,
    globalParms,
    NNParms,
    model,
)
    meanLoss = 0.0
    systemOutputs = []
    for (systemId, systemParms) in enumerate(systemParmsList)
        println("   System $(systemParms.systemName):")
        meanDescriptor = []
        meanEnergies = []
        if globalParms.mode == "training"
            meanCrossAccumulators = []
            meanG2MatrixAccumulator = []
        end
        meanAcceptanceRatio = []
        meanMaxDisplacement = []
        # Find the corresponding outputs
        for outputID in eachindex(outputs)
            # Save the outputID if the system names from input and output match
            if systemParms.systemName == outputs[outputID].systemParms.systemName
                append!(meanDescriptor, [outputs[outputID].descriptor])
                append!(meanEnergies, [outputs[outputID].energies])
                if globalParms.mode == "training"
                    append!(meanCrossAccumulators, [outputs[outputID].crossAccumulators])
                    append!(
                        meanG2MatrixAccumulator,
                        [outputs[outputID].G2MatrixAccumulator],
                    )
                end
                append!(meanAcceptanceRatio, [outputs[outputID].acceptanceRatio])
                append!(meanMaxDisplacement, [outputs[outputID].systemParms.Δ])
            end
        end
        # Take averages from each worker
        meanDescriptor = mean(meanDescriptor)
        meanEnergies = mean(meanEnergies)
        if globalParms.mode == "training"
            meanCrossAccumulators = mean(meanCrossAccumulators)
            meanG2MatrixAccumulator = mean(meanG2MatrixAccumulator)
        end
        meanAcceptanceRatio = mean(meanAcceptanceRatio)
        meanMaxDisplacement = mean(meanMaxDisplacement)
        if globalParms.mode == "training"
            systemOutput = MCAverages(
                meanDescriptor,
                meanEnergies,
                meanCrossAccumulators,
                meanG2MatrixAccumulator,
                meanAcceptanceRatio,
                systemParms,
            )
        else
            systemOutput = MCAverages(
                meanDescriptor,
                meanEnergies,
                nothing,
                nothing,
                meanAcceptanceRatio,
                systemParms,
            )
        end
        # Compute loss and print some output info
        println("       Acceptance ratio = ", round(meanAcceptanceRatio, digits = 4))
        println("       Max displacement = ", round(meanMaxDisplacement, digits = 4))
        if globalParms.mode == "training"
            meanLoss += loss(systemOutput.descriptor, refRDFs[systemId], model, NNParms)
        end

        append!(systemOutputs, [systemOutput])
    end
    if globalParms.mode == "training"
        meanLoss /= length(systemParmsList)
        println("   \nTotal Average Loss = ", round(meanLoss, digits = 8))
    end
    return (systemOutputs)
end

"""
function train!(globalParms, MCParms, NNParms, systemParmsList, model, opt, refRDFs)
Runs the Machine Learning enhanced Inverse Monte Carlo (ML-IMC) training iterations
"""
function train!(globalParms, MCParms, NNParms, systemParmsList, model, opt, refRDFs)
    # Run training iterations
    iteration = 1
    while iteration <= NNParms.iters
        iterString = lpad(iteration, 2, '0')
        println("\nIteration $(iteration)...")

        # Prepare multi-reference inputs
        inputs = prepMCInputs(globalParms, MCParms, NNParms, systemParmsList, model)

        # Run the simulation in parallel
        outputs = pmap(mcsample!, inputs)

        # Collect averages corresponding to each reference system
        systemOutputs = collectSystemAverages(
            outputs,
            refRDFs,
            systemParmsList,
            globalParms,
            NNParms,
            model,
        )

        # Compute loss and the gradients
        lossGradients = []
        for (systemId, systemOutput) in enumerate(systemOutputs)
            systemParms = systemParmsList[systemId]
            lossGradient = computeLossGradients(
                systemOutput.crossAccumulators,
                systemOutput.G2MatrixAccumulator,
                systemOutput.descriptor,
                refRDFs[systemId],
                model,
                systemParms,
                NNParms,
            )
            append!(lossGradients, [lossGradient])
            # Write descriptors and energies
            name = systemParms.systemName
            writeRDF(
                "RDFNN-$(name)-iter-$(iterString).dat",
                systemOutput.descriptor,
                systemParms,
            )
            writeenergies(
                "energies-$(name)-iter-$(iterString).dat",
                systemOutput.energies,
                MCParms,
                systemParms,
                1,
            )
        end
        # Average the gradients
        meanLossGradients = mean([lossGradient for lossGradient in lossGradients])

        # Write the model (before training!) and the gradients
        @save "model-iter-$(iterString).bson" model
        @save "gradients-iter-$(iterString).bson" meanLossGradients

        # Update the model if the loss decreased
        updatemodel!(model, opt, meanLossGradients)

        # Save gradients that are mutated by opt
        @save "gradients-mutated-iter-$(iterString).bson" meanLossGradients
        # Move on to the next iteration
        iteration += 1
    end
    println("The training is finished!")
    return
end

"""
function simulate!(model, globalParms, MCParms, NNParms, systemParms)

Runs the Machine Learning enhanced Inverse Monte Carlo (ML-IMC) sampling
"""
function simulate!(model, globalParms, MCParms, NNParms, systemParms)
    # Pack inputs
    input = MCSampleInput(globalParms, MCParms, NNParms, systemParms, model)
    inputs = [input for worker in workers()]

    # Run the simulation in parallel
    outputs = pmap(mcsample!, inputs)

    # Collect averages corresponding to each reference system
    systemOutputs = collectSystemAverages(
        outputs,
        nothing,
        [systemParms],
        globalParms,
        nothing,
        nothing,
    )

    # Write descriptors and energies
    name = systemParms.systemName
    writeRDF("RDFNN-$(name).dat", systemOutputs[1].descriptor, systemParms)
    writeenergies(
        "energies-$(name).dat",
        systemOutputs[1].energies,
        MCParms,
        systemParms,
        1,
    )
    return
end<|MERGE_RESOLUTION|>--- conflicted
+++ resolved
@@ -42,24 +42,9 @@
     # Loop over the gradients and collect them in the array
     nlayers = length(model)
     # Structure: gs[2][1][layerId][1 - weigths; 2 - biases]
-<<<<<<< HEAD
-    # Need to divide the gradients by the number of atoms
-    # to get the average gradient per atomic subnet
-    for (layerId, layerGradients) in enumerate(gs[2][1])
-        if layerId != nlayers
-            weightGradients = layerGradients[1]
-            append!(energyGradients, [weightGradients])
-            biasGradients = layerGradients[2]
-            append!(energyGradients, [biasGradients])
-        else
-            weightGradients = layerGradients[1]
-            append!(energyGradients, [weightGradients])
-        end
-=======
     for (layerId, layerGradients) in enumerate(gs[2][1])
         weightGradients = layerGradients[1]
         append!(energyGradients, [weightGradients])
->>>>>>> 4c3dd10a
     end
     return (energyGradients)
 end
@@ -86,44 +71,11 @@
     crossAccumulators = []
     nlayers = length(NNParms.neurons)
     for layerId = 2:nlayers
-<<<<<<< HEAD
-        if layerId < nlayers
-            append!(
-                crossAccumulators,
-                [
-                    zeros(
-                        Float64,
-                        (
-                            systemParms.Nbins,
-                            NNParms.neurons[layerId-1] * NNParms.neurons[layerId],
-                        ),
-                    ),
-                ],
-            )
-            append!(
-                crossAccumulators,
-                [zeros(Float64, (systemParms.Nbins, NNParms.neurons[layerId]))],
-            )
-        else
-            append!(
-                crossAccumulators,
-                [
-                    zeros(
-                        Float64,
-                        (
-                            systemParms.Nbins,
-                            NNParms.neurons[layerId-1] * NNParms.neurons[layerId],
-                        ),
-                    ),
-                ],
-            )
-        end
-=======
         append!(
             crossAccumulators,
             [
                 zeros(
-                    Float32,
+                    Float64,
                     (
                         systemParms.Nbins,
                         NNParms.neurons[layerId-1] * NNParms.neurons[layerId],
@@ -131,7 +83,6 @@
                 ),
             ],
         )
->>>>>>> 4c3dd10a
     end
     return (crossAccumulators)
 end
@@ -198,11 +149,7 @@
         computeDescriptorGradients(crossAccumulators, ensembleCorrelations, systemParms)
     # Compute derivative of loss with respect to the descriptor
     descriptorPoints = length(descriptorNN)
-<<<<<<< HEAD
     dLdS = zeros(Float64, descriptorPoints)
-=======
-    dLdS = zeros(Float32, descriptorPoints)
->>>>>>> 4c3dd10a
     for i = 1:descriptorPoints
         dLdS[i] = 2 * (descriptorNN[i] - descriptorref[i])
     end
@@ -236,15 +183,6 @@
 """
 function loss(descriptorNN, descriptorref, model, NNParms)
     strLoss = sum((descriptorNN - descriptorref) .^ 2)
-<<<<<<< HEAD
-    regLoss = 0.0
-    for parameters in Flux.params(model)
-        regLoss += NNParms.REGP * sum(abs2, parameters) # sum of squared abs values
-    end
-    println("Descriptor Loss = ", round(strLoss, digits = 8))
-    println("Regularization Loss = ", round(regLoss, digits = 8))
-    totalLoss = strLoss + regLoss
-=======
     if NNParms.REGP > 0
         regLoss = 0.0
         for parameters in Flux.params(model)
@@ -256,7 +194,6 @@
         totalLoss = strLoss
     end
     println("Descriptor Loss = ", round(strLoss, digits = 8))
->>>>>>> 4c3dd10a
     return (totalLoss)
 end
 
@@ -268,20 +205,6 @@
     nlayers = length(NNParms.neurons)
     network = []
     for layerId = 2:nlayers
-<<<<<<< HEAD
-        if layerId < nlayers
-            append!(
-                network,
-                [(
-                    NNParms.neurons[layerId-1],
-                    NNParms.neurons[layerId],
-                    getfield(Main, Symbol(NNParms.activation)),
-                )],
-            )
-        else
-            append!(network, [(NNParms.neurons[layerId-1], NNParms.neurons[layerId])])
-        end
-=======
         append!(
             network,
             [(
@@ -290,7 +213,6 @@
                 getfield(Main, Symbol(NNParms.activations[layerId-1])),
             )],
         )
->>>>>>> 4c3dd10a
     end
     return (network)
 end
@@ -303,15 +225,7 @@
     nlayers = length(args)
     layers = []
     for (layerId, arg) in enumerate(args)
-<<<<<<< HEAD
-        if layerId < nlayers
-            layer = Dense(arg...)
-        else
-            layer = Dense(arg..., bias = false)
-        end
-=======
         layer = Dense(arg..., bias = false)
->>>>>>> 4c3dd10a
         append!(layers, [layer])
     end
     model = Chain(layers...)
